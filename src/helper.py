import os.path


def create_source(filename, input_format=None, **kwargs):
    """
    Create an image source object based on the input file extension.

    Args:
        filename (str): Path to the input file or Incucyte .icarch file.
        input_format (str, optional): Deprecated - format is auto-detected.
        **kwargs: Source-specific parameters (e.g., plate_id for Incucyte).

    Returns:
        ImageSource: Source object for the input file.

    Raises:
        ValueError: If the file format is unsupported.
    """
    input_ext = os.path.splitext(filename)[1].lower()

    if input_ext == '.db':
        from src.ImageDbSource import ImageDbSource
        source = ImageDbSource(filename)
<<<<<<< HEAD
    elif input_ext == '.icarch':
        # Incucyte archive file - use parent folder for source
        if not os.path.isfile(filename):
            raise ValueError(
                f'Incucyte archive file not found: {filename}'
            )
        archive_folder = os.path.dirname(filename)
        # Verify EssenFiles folder exists
        essen_path = os.path.join(archive_folder, 'EssenFiles')
        if not os.path.isdir(essen_path):
            raise ValueError(
                f'EssenFiles folder not found in: {archive_folder}. '
                f'Expected Incucyte archive structure.'
            )
        from src.IncucyteSource import IncucyteSource
        # Pass kwargs to IncucyteSource (e.g., plate_id)
        source = IncucyteSource(archive_folder, **kwargs)
=======
    elif input_ext == '.isyntax':
        from src.ISyntaxSource import ISyntaxSource
        source = ISyntaxSource(filename)
    elif 'zar' in input_ext:
        from src.OmeZarrSource import OmeZarrSource
        source = OmeZarrSource(filename)
>>>>>>> 2317ed4d
    elif 'tif' in input_ext:
        from src.TiffSource import TiffSource
        source = TiffSource(filename)
    else:
        raise ValueError(
            f'Unsupported input file format: {input_ext}. '
            f'Supported formats: .db, .icarch, .tif, .tiff'
        )
    return source


def get_incucyte_plates(filename):
    """
    Get all available plate IDs from an Incucyte archive.
    
    Args:
        filename (str): Path to the Incucyte archive folder or .icarch file.
        
    Returns:
        list: List of plate IDs (strings) found in the archive.
        
    Raises:
        ValueError: If the path is not a valid Incucyte archive.
    """
    # If it's an .icarch file, use its parent folder
    if os.path.isfile(filename) and filename.lower().endswith('.icarch'):
        archive_folder = os.path.dirname(filename)
    elif os.path.isdir(filename):
        archive_folder = filename
    else:
        raise ValueError(
            f'Invalid Incucyte archive path. Expected folder or .icarch '
            f'file: {filename}'
        )
    
    from src.IncucyteSource import IncucyteSource
    return IncucyteSource.get_available_plates(archive_folder)


def create_incucyte_source(filename, plate_id=None):
    """
    Create an IncucyteSource object for a specific plate.
    
    Args:
        filename (str): Path to the Incucyte archive folder or .icarch file.
        plate_id (str, optional): Specific plate ID to process. If None,
                                 uses the first available plate if multiple
                                 plates exist.
        
    Returns:
        IncucyteSource: Source object for the specified plate.
        
    Raises:
        ValueError: If the path is not a valid Incucyte archive.
    """
    # If it's an .icarch file, use its parent folder
    if os.path.isfile(filename) and filename.lower().endswith('.icarch'):
        archive_folder = os.path.dirname(filename)
    elif os.path.isdir(filename):
        archive_folder = filename
    else:
        raise ValueError(
            f'Invalid Incucyte archive path. Expected folder or .icarch '
            f'file: {filename}'
        )
    
    from src.IncucyteSource import IncucyteSource
    return IncucyteSource(archive_folder, plate_id=plate_id)


def create_writer(output_format, verbose=False):
    """
    Create a writer object and output extension based on the output format.

    Args:
        output_format (str): Output format string.
        verbose (bool): If True, enables verbose output.

    Returns:
        tuple: (writer object, output file extension)

    Raises:
        ValueError: If the output format is unsupported.
    """
    if 'zar' in output_format:
        if '3' in output_format:
            zarr_version = 3
            ome_version = '0.5'
        else:
            zarr_version = 2
            ome_version = '0.4'
        from src.OmeZarrWriter import OmeZarrWriter
        writer = OmeZarrWriter(zarr_version=zarr_version, ome_version=ome_version, verbose=verbose)
        ext = '.ome.zarr'
    elif 'tif' in output_format:
        from src.OmeTiffWriter import OmeTiffWriter
        writer = OmeTiffWriter(verbose=verbose)
        ext = '.ome.tiff'
    else:
        raise ValueError(f'Unsupported output format: {output_format}')
    return writer, ext<|MERGE_RESOLUTION|>--- conflicted
+++ resolved
@@ -21,7 +21,6 @@
     if input_ext == '.db':
         from src.ImageDbSource import ImageDbSource
         source = ImageDbSource(filename)
-<<<<<<< HEAD
     elif input_ext == '.icarch':
         # Incucyte archive file - use parent folder for source
         if not os.path.isfile(filename):
@@ -39,14 +38,12 @@
         from src.IncucyteSource import IncucyteSource
         # Pass kwargs to IncucyteSource (e.g., plate_id)
         source = IncucyteSource(archive_folder, **kwargs)
-=======
     elif input_ext == '.isyntax':
         from src.ISyntaxSource import ISyntaxSource
         source = ISyntaxSource(filename)
     elif 'zar' in input_ext:
         from src.OmeZarrSource import OmeZarrSource
         source = OmeZarrSource(filename)
->>>>>>> 2317ed4d
     elif 'tif' in input_ext:
         from src.TiffSource import TiffSource
         source = TiffSource(filename)
