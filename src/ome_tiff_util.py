--- conflicted
+++ resolved
@@ -10,15 +10,6 @@
 
 
 def metadata_to_dict(xml_metadata):
-    """
-    Convert OME-XML metadata to a Python dictionary.
-
-    Args:
-        xml_metadata (str): OME-XML metadata string.
-
-    Returns:
-        dict: Parsed metadata dictionary.
-    """
     metadata = xml2dict(xml_metadata)
     if 'OME' in metadata:
         metadata = metadata['OME']
@@ -26,28 +17,10 @@
 
 
 def create_uuid():
-    """
-    Generate a new UUID string in OME format.
-
-    Returns:
-        str: UUID string.
-    """
     return f'urn:uuid:{uuid.uuid4()}'
 
 
 def create_metadata(source, companion_uuid=None, image_uuids=None, image_filenames=None):
-    """
-    Create OME metadata XML for the given source.
-
-    Args:
-        source: Image source object.
-        companion_uuid (str, optional): UUID of companion file.
-        image_uuids (list, optional): List of image UUIDs.
-        image_filenames (list, optional): List of image filenames.
-
-    Returns:
-        str: OME-XML metadata string.
-    """
     ome = OME()
     ome.uuid = companion_uuid
     ome.creator = f'nl.biomero.OmeTiffWriter {VERSION}'
@@ -100,23 +73,7 @@
     return to_xml(ome)
 
 
-<<<<<<< HEAD
 def create_image_metadata(source, image_uuid=None, image_filename=None):
-=======
-def create_image_metadata(source, image_index, image_uuid=None, image_filename=None):
-    """
-    Create OME Image metadata for a single image.
-
-    Args:
-        source: Image source object.
-        image_index (int): Index of the image.
-        image_uuid (str, optional): UUID for the image.
-        image_filename (str, optional): Filename for the image.
-
-    Returns:
-        Image: OME Image object.
-    """
->>>>>>> a4748d6f
     t, c, z, y, x = source.get_shape()
     pixel_size = source.get_pixel_size_um()
     ome_channels = []
@@ -149,21 +106,11 @@
         pixels.physical_size_z = pixel_size['z']
         pixels.physical_size_z_unit = UnitsLength.MICROMETER
 
-    image = Image(pixels=pixels) #id=f'Image:{image_index}', pixels=pixels)
+    image = Image(pixels=pixels)
     return image
 
 
 def create_binaryonly_metadata(metadata_filename, companion_uuid):
-    """
-    Create OME metadata for binary-only companion files.
-
-    Args:
-        metadata_filename (str): Metadata file name.
-        companion_uuid (str): UUID for companion file.
-
-    Returns:
-        tuple: (OME-XML metadata string, UUID)
-    """
     ome = OME()
     ome.uuid = create_uuid()
     ome.creator = f'nl.biomero.OmeTiffWriter {VERSION}'
@@ -171,20 +118,7 @@
     return to_xml(ome), ome.uuid
 
 
-<<<<<<< HEAD
 def get_col_row_type(labels):
-=======
-def get_label_type(labels):
-    """
-    Determine naming convention (NUMBER or LETTER) for plate labels.
-
-    Args:
-        labels (list): List of row or column labels.
-
-    Returns:
-        NamingConvention: NUMBER or LETTER.
-    """
->>>>>>> a4748d6f
     is_digits = [label.isdigit() for label in labels]
     if np.all(is_digits):
         naming_convention = NamingConvention.NUMBER
@@ -201,15 +135,6 @@
 
 
 def create_resolution_metadata(source):
-    """
-    Create TIFF resolution metadata from source pixel size.
-
-    Args:
-        source: Image source object.
-
-    Returns:
-        tuple: (resolution list, resolution unit string)
-    """
     pixel_size_um = source.get_pixel_size_um()
     resolution_unit = 'CENTIMETER'
     resolution = [1e4 / pixel_size_um[dim] for dim in 'xy']
